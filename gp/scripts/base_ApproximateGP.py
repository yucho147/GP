--- conflicted
+++ resolved
@@ -20,30 +20,22 @@
 
 from .likelihoods import (PoissonLikelihood,
                           GaussianLikelihood)
-<<<<<<< HEAD
-=======
-
->>>>>>> 0302d399
+
 
 class ApproximateGPModel(ApproximateGP):
     """ApproximateGP用のモデル定義クラス
-
     ApproximateGPを使用する場合、本クラスにてモデルを構築する(予定)
-
     Parameters
     ----------
     inducing_points : torch.tensor
         補助変数の座標
-
         `learn_inducing_locations=True` である以上、ここで指定する補助変数は更新される
     ex_var_dim : int
         説明変数の個数
-
         `ex_var_dim=None` を指定すると計算は速くなるものの、説明変数ごとの重みの縮退はとけない。
         結果、一般的に精度は落ちることが考えられる。
     kernel : str or :obj:`gpytorch.kernels`
         使用するカーネル関数を指定する
-
         基本はstrで指定されることを想定しているものの、自作のカーネル関数を入力することも可能
     **ker_conf : dict
         カーネル関数に渡す設定
@@ -72,18 +64,14 @@
 
 class RunApproximateGP(object):
     """ApproximateGPModelの実行クラス
-
     ApproximateGPModelをラップし、学習・予測・プロット等を司る
-
     Parameters
     ----------
     inducing_points_num : int or float
         補助変数の個数(int)
-
         もし 0 < inducing_points_num < 1 が渡された場合学習用データの len と inducing_points_num の積が補助変数の個数として設定される
     kernel : str or :obj:`gpytorch.kernels`, default 'RBFKernel
         使用するカーネル関数を指定する
-
         基本はstrで指定されることを想定しているものの、自作のカーネル関数を入力することも可能
     likelihood : str, default 'GaussianLikelihood'
         likelihoodとして使用するクラス名が指定される
@@ -93,7 +81,6 @@
         確率分布の周辺化の方法のクラス名が指定される
     ard_option : bool, default True
         ARDカーネルを利用するかが指定される
-
         もし :obj:`RunApproximateGP.kernel_coeff` を利用する場合 `ard_option=True` を選択する
     ker_conf : dict, default dict()
         カーネル関数に渡す設定一覧辞書
@@ -111,7 +98,6 @@
                  optimizer='Adam',
                  mll='VariationalELBO',
                  ard_option=True,
-                 num_classes=None,
                  ker_conf=dict(),
                  mll_conf=dict(),
                  opt_conf=dict(),
@@ -128,8 +114,6 @@
         self._mll = mll
         self.ard_option = ard_option
         self.epoch = 0
-        self._num_features = 0 # SoftmaxLikelihoodの場合必要
-        self.num_classes = num_classes # SoftmaxLikelihoodの場合必要
         self.model = None  # 空のmodelを作成しないとloadできない
         self.mll = None    # 空のmodelを作成しないとloadできない
         self.optimizer = None  # 空のmodelを作成しないとloadできない
@@ -145,16 +129,6 @@
             return GaussianLikelihood().to(self.device)
         elif self._likelihood in {'PoissonLikelihood', 'PL'}:
             return PoissonLikelihood().to(self.device)
-<<<<<<< HEAD
-        elif self._likelihood == 'BernoulliLikelihood':
-            return BernoulliLikelihood().to(self.device)
-        elif self._likelihood == 'SoftmaxLikelihood':
-            return SoftmaxLikelihood(
-                num_features=self._num_features,
-                num_classes=self.num_classes
-                ).to(self.device)
-=======
->>>>>>> 0302d399
         else:
             raise ValueError
 
@@ -229,7 +203,6 @@
                   mll_conf=None,
                   opt_conf=None):
         """使用するモデルのインスタンスを立てるメソッド
-
         Parameters
         ----------
         train_x : np.array or torch.tensor
@@ -244,7 +217,6 @@
             学習データをシャッフルしてミニバッチ学習させるかを設定
         kernel : str or :obj:`gpytorch.kernels`, default 'RBFKernel
             使用するカーネル関数を指定する
-
             基本はstrで指定されることを想定しているものの、自作のカーネル関数を入力することも可能
         ard_option : bool, default None
             ARDカーネルを利用するかが指定される
@@ -304,8 +276,6 @@
             ).to(self.device)
 
         # likelihoodのインスタンスを立てる
-        if self._likelihood == 'SoftmaxLikelihood':
-            self._num_features = train_x.shape[1]
         self.likelihood = self._set_likelihood()
 
         # mllのインスタンスを立てる
@@ -326,7 +296,6 @@
             test_dataloader=None,
             verbose=True):
         """学習用メソッド
-
         Parameters
         ----------
         epochs : int
@@ -335,7 +304,6 @@
             学習データをまとめたデータローダー
         test_dataloader : :obj:`torch.utils.data.DataLoader`, default None
             テストデータをまとめたデータローダー
-
             もし test_dataloader を設定している場合エポックごとにテストデータに対するlossも表示されるように設定される
         verbose : bool, default True
             表示形式
@@ -376,17 +344,14 @@
 
     def predict(self, X):
         """予測用メソッド
-
         Parameters
         ----------
         X : np.array or torch.tensor
             入力説明変数
-
         Returns
         -------
         predicts : :obj:`gpytorch.distributions.multivariate_normal.MultivariateNormal`
             予測された目的変数のオブジェクト
-
             likelihoodの__call__が呼び出されており、平均・標準偏差以外にも多くの要素で構成されている。
         predicts_mean : np.array
             予測された目的変数の平均値
@@ -405,7 +370,6 @@
 
     def save(self, file_path):
         """モデルのsaveメソッド
-
         Parameters
         ----------
         file_path : str
@@ -423,7 +387,6 @@
 
     def load(self, file_path):
         """モデルのloadメソッド
-
         Parameters
         ----------
         file_path : str
@@ -441,14 +404,11 @@
 
     def kernel_coeff(self):
         """kernelの係数を出力するメソッド
-
         Returns
         -------
         output_dict : dict
             カーネル関数の係数
-
             `ard_option=True` の場合、 $\Theta$ が各々の説明変数ごとに重みを変えて更新され、出力される
-
         Warning
         --------
         RBFKernelの場合、各説明変数の重要度 $\eta$ は出力される `'base_kernel.raw_lengthscale'` の逆数の2乗に対応する
@@ -459,15 +419,12 @@
 
     def plot_kernel(self, *, kernel=None, plot_range=None, **kwargs):
         """カーネル関数のプロット
-
         Parameters
         ----------
         kernel : str or :obj:`gpytorch.kernels`, default None
             使用するカーネル関数を指定する
-
         plot_range : tuple, default None
             プロットする幅
-
         **kwargs : dict
             カーネル関数に渡す設定
         """
@@ -542,4 +499,4 @@
 
 
 if __name__ == '__main__':
-    main()+    main()
